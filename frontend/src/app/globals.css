
@import "tailwindcss";


:root {
<<<<<<< HEAD
  --background: #000000;
=======
  --font-jolly: 'Jolly Lodger', cursive;
  --font-nosifer: 'Nosifer', cursive;

  --background: #ffffff;
>>>>>>> defe5fc1
  --foreground: #171717;
}

@theme inline {
  --color-background: var(--background);
  --color-foreground: var(--foreground);
  --font-sans: var(--font-geist-sans);
  --font-mono: var(--font-geist-mono);
}


@media (prefers-color-scheme: dark) {
  :root {
    --background: #0a0a0a;
    --foreground: #ededed;
  }
}


body {
  background: var(--background);
  color: var(--foreground);
  font-family: Arial, Helvetica, sans-serif;
}


.font-jolly {
  font-family: var(--font-jolly);
}

.font-nosifer {
  font-family: var(--font-nosifer);
}


.font-nosifer {
  font-family: var(--font-nosifer);
  text-transform: uppercase; 
  font-weight: 800;         
  letter-spacing: 0.05em;    
}


<|MERGE_RESOLUTION|>--- conflicted
+++ resolved
@@ -3,14 +3,9 @@
 
 
 :root {
-<<<<<<< HEAD
   --background: #000000;
-=======
   --font-jolly: 'Jolly Lodger', cursive;
   --font-nosifer: 'Nosifer', cursive;
-
-  --background: #ffffff;
->>>>>>> defe5fc1
   --foreground: #171717;
 }
 
