--- conflicted
+++ resolved
@@ -2,13 +2,6 @@
 @import "tailwindcss";
 
 
-<<<<<<< HEAD
-
-@import "tailwindcss";
-
-
-=======
->>>>>>> defe5fc1
 :root {
   --font-jolly: 'Jolly Lodger', cursive;
   --font-nosifer: 'Nosifer', cursive;
@@ -57,8 +50,6 @@
 }
 
 
-<<<<<<< HEAD
-
 
 h2 {
   font-family: var(--font-jolly), cursive; 
@@ -69,6 +60,4 @@
   text-align: center;
   margin-bottom: 50px;
   letter-spacing: 2px;
-}
-=======
->>>>>>> defe5fc1
+}